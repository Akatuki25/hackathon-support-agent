--- conflicted
+++ resolved
@@ -11,10 +11,12 @@
 import { QAType } from "@/types/modelTypes";
 import Loading from "@/components/PageLoading";
 import {generateSummary , saveSummary} from "@/libs/service/summary";
+import { useSession } from "next-auth/react";
 
 export default function HackQA() {
   const router = useRouter();
   const pathname = usePathname();
+  const { data: session } = useSession();
   const [idea, setIdea] = useState<string>("");
   const [qas, setQas] = useState<QAType[]>([]);
   const [loading, setLoading] = useState(true);
@@ -29,18 +31,23 @@
   useEffect(() => {
     const fetchData = async () => {
       if (!projectId) return;
-      
+
       try {
         setLoading(true);
-        
+
         // プロジェクトデータの取得
         const projectData = await getProject(projectId);
         setIdea(projectData.idea || "");
-        
+
         // Q&Aデータの取得
         const qaData = await getQAsByProjectId(projectId);
         console.log("Fetched QAs:", qaData);
         setQas(qaData || []);
+
+        // ログインユーザーをプロジェクトメンバーに自動追加
+        if (session?.user?.name) {
+          await ensureUserIsProjectMember(projectId, session.user.name);
+        }
       } catch (error) {
         console.error("データの取得に失敗:", error);
         setIdea("プロジェクトのアイデアが取得できませんでした");
@@ -50,9 +57,6 @@
     };
 
     fetchData();
-<<<<<<< HEAD
-  }, [projectId]);
-=======
   }, [projectId, session]);
 
   // ログインユーザーがプロジェクトメンバーに登録されているか確認し、未登録なら追加
@@ -97,7 +101,6 @@
       // エラーが発生しても処理は継続
     }
   };
->>>>>>> 820fa33c
 
   // 編集開始
   const handleStartEdit = (qaId: string, field: 'question' | 'answer', currentValue: string) => {
