# langserveのために必要なパッケージ
langserve[all]
fastapi
uvicorn[standard]
numpy<2
matplotlib
pandas
langchain
langchain_openai
langchain-google-genai
langdetect
deepl
sqlalchemy
psycopg2-binary
pydantic
langchain_anthropic
json-repair
<<<<<<< HEAD
markdown-it-py
=======
markdown-it-py
langgraph

# Phase 3: Celery非同期処理
celery[redis]==5.3.4
redis==4.6.0
flower==2.0.1

# Phase 3: WebSearch・ドキュメント取得
beautifulsoup4==4.12.3
html2text==2024.2.26
requests>=2.32.4

# Phase 2/3: タスク依存関係分析
networkx>=3.1
>>>>>>> 820fa33c
<|MERGE_RESOLUTION|>--- conflicted
+++ resolved
@@ -15,9 +15,6 @@
 pydantic
 langchain_anthropic
 json-repair
-<<<<<<< HEAD
-markdown-it-py
-=======
 markdown-it-py
 langgraph
 
@@ -32,5 +29,4 @@
 requests>=2.32.4
 
 # Phase 2/3: タスク依存関係分析
-networkx>=3.1
->>>>>>> 820fa33c
+networkx>=3.1